--- conflicted
+++ resolved
@@ -221,21 +221,14 @@
     scale  = 4
 
     if interactive:
-<<<<<<< HEAD
         fig.show()
-=======
-        return fig
->>>>>>> 3935d449
     elif output_path:
         fig.write_image(output_path, format="pdf", width=width, height=height, scale=scale)
     else:
         png_bytes = to_image(fig, format="png", width=width, height=height, scale=scale)
         display(display_high_dpi_inline(png_bytes, width))
 
-<<<<<<< HEAD
     return fig
-=======
->>>>>>> 3935d449
 
 #----------------------------------------------------------
 # Volatility Plot
